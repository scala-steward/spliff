--- conflicted
+++ resolved
@@ -20,13 +20,8 @@
 )
 
 lazy val commonSettings = Seq(
-<<<<<<< HEAD
-  scalaVersion := "2.13.5",
-  crossScalaVersions := Seq("2.13.5", "3.0.1"),
-=======
   scalaVersion := "2.13.6",
   crossScalaVersions := Seq("2.13.6", "3.0.0"),
->>>>>>> dd2fa8a5
   libraryDependencies ++= Seq(
     "org.scalameta"  %% "munit"            % "0.7.28" % Test,
     "org.scalameta"  %% "munit-scalacheck" % "0.7.28" % Test,
